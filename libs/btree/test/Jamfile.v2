--- conflicted
+++ resolved
@@ -16,14 +16,7 @@
        [ run binary_file_test.cpp :  :  :  : ]                  
        [ run buffer_manager_test.cpp :  :  :  : ]                  
        [ run btree_unit_test.cpp :  :  :  : ]                  
-<<<<<<< HEAD
        [ run stl_test.cpp :  :  :  : ]                  
+       ;
 
-       ;
-=======
-       [ run stl_equivalence_test.cpp :  :  :  : ]                  
-       ;
-       
-   exe large_file_test : large_file_test.cpp ;
-       
->>>>>>> dc30d145
+
